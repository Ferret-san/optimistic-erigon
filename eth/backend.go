// Copyright 2014 The go-ethereum Authors
// This file is part of the go-ethereum library.
//
// The go-ethereum library is free software: you can redistribute it and/or modify
// it under the terms of the GNU Lesser General Public License as published by
// the Free Software Foundation, either version 3 of the License, or
// (at your option) any later version.
//
// The go-ethereum library is distributed in the hope that it will be useful,
// but WITHOUT ANY WARRANTY; without even the implied warranty of
// MERCHANTABILITY or FITNESS FOR A PARTICULAR PURPOSE. See the
// GNU Lesser General Public License for more details.
//
// You should have received a copy of the GNU Lesser General Public License
// along with the go-ethereum library. If not, see <http://www.gnu.org/licenses/>.

// Package eth implements the Ethereum protocol.
package eth

import (
	"context"
	"errors"
	"fmt"
	"math/big"
	"os"
	"path"
	"reflect"
	"strconv"
	"sync"
	"time"

	"github.com/holiman/uint256"
	libcommon "github.com/ledgerwatch/erigon-lib/common"
	"github.com/ledgerwatch/erigon-lib/direct"
	"github.com/ledgerwatch/erigon-lib/etl"
	"github.com/ledgerwatch/erigon-lib/gointerfaces/grpcutil"
	"github.com/ledgerwatch/erigon-lib/gointerfaces/sentry"
	txpool_proto "github.com/ledgerwatch/erigon-lib/gointerfaces/txpool"
	"github.com/ledgerwatch/erigon-lib/kv"
	"github.com/ledgerwatch/erigon-lib/kv/kvcache"
	"github.com/ledgerwatch/erigon-lib/kv/remotedbserver"
	txpool2 "github.com/ledgerwatch/erigon-lib/txpool"
	"github.com/ledgerwatch/erigon-lib/txpool/txpooluitl"
	"github.com/ledgerwatch/erigon/cmd/rpcdaemon/interfaces"
	"github.com/ledgerwatch/erigon/cmd/sentry/download"
	"github.com/ledgerwatch/erigon/common"
	"github.com/ledgerwatch/erigon/common/debug"
	"github.com/ledgerwatch/erigon/consensus"
	"github.com/ledgerwatch/erigon/consensus/clique"
	"github.com/ledgerwatch/erigon/consensus/ethash"
	"github.com/ledgerwatch/erigon/core"
	"github.com/ledgerwatch/erigon/core/rawdb"
	"github.com/ledgerwatch/erigon/core/types"
	"github.com/ledgerwatch/erigon/core/vm"
	"github.com/ledgerwatch/erigon/crypto"
	"github.com/ledgerwatch/erigon/eth/ethconfig"
	"github.com/ledgerwatch/erigon/eth/ethutils"
	"github.com/ledgerwatch/erigon/eth/protocols/eth"
	"github.com/ledgerwatch/erigon/eth/stagedsync"
	"github.com/ledgerwatch/erigon/ethdb/privateapi"
	"github.com/ledgerwatch/erigon/ethdb/prune"
	"github.com/ledgerwatch/erigon/node"
	"github.com/ledgerwatch/erigon/p2p"
	"github.com/ledgerwatch/erigon/params"
	"github.com/ledgerwatch/erigon/rpc"
	"github.com/ledgerwatch/erigon/turbo/shards"
	"github.com/ledgerwatch/erigon/turbo/snapshotsync"
	stages2 "github.com/ledgerwatch/erigon/turbo/stages"
	"github.com/ledgerwatch/log/v3"
	"google.golang.org/grpc"
	"google.golang.org/grpc/credentials"
)

// Config contains the configuration options of the ETH protocol.
// Deprecated: use ethconfig.Config instead.
type Config = ethconfig.Config

// Ethereum implements the Ethereum full node service.
type Ethereum struct {
	config *ethconfig.Config
	logger log.Logger

	// DB interfaces
	chainDB    kv.RwDB
	privateAPI *grpc.Server

	engine consensus.Engine

	gasPrice  *uint256.Int
	etherbase common.Address

	networkID uint64

	lock              sync.RWMutex // Protects the variadic fields (e.g. gas price and etherbase)
	chainConfig       *params.ChainConfig
	genesisHash       common.Hash
	quitMining        chan struct{}
	miningSealingQuit chan struct{}
	pendingBlocks     chan *types.Block
	minedBlocks       chan *types.Block

	// downloader fields
	downloadCtx    context.Context
	downloadCancel context.CancelFunc
	downloadServer *download.ControlServerImpl
	sentryServers  []*download.SentryServerImpl
	sentries       []direct.SentryClient
	stagedSync     *stagedsync.Sync

	notifications *stagedsync.Notifications

	waitForStageLoopStop chan struct{}
	waitForMiningStop    chan struct{}

	txPool2DB               kv.RwDB
	txPool2                 *txpool2.TxPool
	newTxs2                 chan txpool2.Hashes
	txPool2Fetch            *txpool2.Fetch
	txPool2Send             *txpool2.Send
	txPool2GrpcServer       *txpool2.GrpcServer
	notifyMiningAboutNewTxs chan struct{}
	// When we receive something here, it means that the beacon chain transitioned
	// to proof-of-stake so we start reverse syncing from the header
	reverseDownloadCh chan types.Block
	statusCh          chan core.ExecutionStatus
}

// New creates a new Ethereum object (including the
// initialisation of the common Ethereum object)
func New(stack *node.Node, config *ethconfig.Config, logger log.Logger) (*Ethereum, error) {
	if config.Miner.GasPrice == nil || config.Miner.GasPrice.Cmp(common.Big0) <= 0 {
		log.Warn("Sanitizing invalid miner gas price", "provided", config.Miner.GasPrice, "updated", ethconfig.Defaults.Miner.GasPrice)
		config.Miner.GasPrice = new(big.Int).Set(ethconfig.Defaults.Miner.GasPrice)
	}

	tmpdir := path.Join(stack.Config().DataDir, etl.TmpDirName)
	if err := os.RemoveAll(tmpdir); err != nil { // clean it on startup
		return nil, fmt.Errorf("clean tmp dir: %s, %w", tmpdir, err)
	}

	// Assemble the Ethereum object
	chainKv, err := node.OpenDatabase(stack.Config(), logger, kv.ChainDB)
	if err != nil {
		return nil, err
	}

	// Check if we have an already initialized chain and fall back to
	// that if so. Otherwise we need to generate a new genesis spec.
	if err := chainKv.View(context.Background(), func(tx kv.Tx) error {
		h, err := rawdb.ReadCanonicalHash(tx, 0)
		if err != nil {
			panic(err)
		}
		if h != (common.Hash{}) {
			config.Genesis = nil // fallback to db content
		}
		return nil
	}); err != nil {
		panic(err)
	}
	chainConfig, genesis, genesisErr := core.CommitGenesisBlock(chainKv, config.Genesis)
	if _, ok := genesisErr.(*params.ConfigCompatError); genesisErr != nil && !ok {
		return nil, genesisErr
	}
	types.SetHeaderSealFlag(chainConfig.IsHeaderWithSeal())
	log.Info("Initialised chain configuration", "config", chainConfig)

	ctx, ctxCancel := context.WithCancel(context.Background())
	kvRPC := remotedbserver.NewKvServer(ctx, chainKv)
	backend := &Ethereum{
		downloadCtx:          ctx,
		downloadCancel:       ctxCancel,
		config:               config,
		logger:               logger,
		chainDB:              chainKv,
		networkID:            config.NetworkID,
		etherbase:            config.Miner.Etherbase,
		chainConfig:          chainConfig,
		genesisHash:          genesis.Hash(),
		waitForStageLoopStop: make(chan struct{}),
		waitForMiningStop:    make(chan struct{}),
		sentries:             []direct.SentryClient{},
		notifications: &stagedsync.Notifications{
			Events:               privateapi.NewEvents(),
			Accumulator:          shards.NewAccumulator(chainConfig),
			StateChangesConsumer: kvRPC,
		},
	}
	backend.gasPrice, _ = uint256.FromBig(config.Miner.GasPrice)

	var consensusConfig interface{}

	if chainConfig.Clique != nil {
		consensusConfig = &config.Clique
	} else if chainConfig.Aura != nil {
		config.Aura.Etherbase = config.Miner.Etherbase
		consensusConfig = &config.Aura
	} else {
		consensusConfig = &config.Ethash
	}

	backend.engine = ethconfig.CreateConsensusEngine(chainConfig, logger, consensusConfig, config.Miner.Notify, config.Miner.Noverify)

	log.Info("Initialising Ethereum protocol", "network", config.NetworkID)

	if err := chainKv.Update(context.Background(), func(tx kv.RwTx) error {
		if err := prune.SetIfNotExist(tx, config.Prune); err != nil {
			return err
		}

		if err = stagedsync.UpdateMetrics(tx); err != nil {
			return err
		}

		pm, err := prune.Get(tx)
		if err != nil {
			return err
		}
		if config.Prune.Initialised {
			// If storage mode is not explicitly specified, we take whatever is in the database
			if !reflect.DeepEqual(pm, config.Prune) {
				return errors.New("not allowed change of --prune flag, last time you used: " + pm.String())
			}
		} else {
			config.Prune = pm
		}
		log.Info("Effective", "prune", config.Prune.String())

		return nil
	}); err != nil {
		return nil, err
	}

	if config.TxPool.Journal != "" {
		config.TxPool.Journal = stack.ResolvePath(config.TxPool.Journal)
	}

	// setting notifier to support streaming events to rpc daemon
	var mg *snapshotsync.SnapshotMigrator
	if config.Snapshot.Enabled {
		currentSnapshotBlock, currentInfohash, err := snapshotsync.GetSnapshotInfo(chainKv)
		if err != nil {
			return nil, err
		}
		mg = snapshotsync.NewMigrator(config.Snapshot.Dir, currentSnapshotBlock, currentInfohash)
		err = mg.RemoveNonCurrentSnapshots()
		if err != nil {
			log.Error("Remove non current snapshot", "err", err)
		}
	}

	if len(stack.Config().P2P.SentryAddr) > 0 {
		for _, addr := range stack.Config().P2P.SentryAddr {
			sentryClient, err := download.GrpcSentryClient(backend.downloadCtx, addr)
			if err != nil {
				return nil, err
			}
			backend.sentries = append(backend.sentries, sentryClient)
		}
	} else {
		var readNodeInfo = func() *eth.NodeInfo {
			var res *eth.NodeInfo
			_ = backend.chainDB.View(context.Background(), func(tx kv.Tx) error {
				res = eth.ReadNodeInfo(tx, backend.chainConfig, backend.genesisHash, backend.networkID)
				return nil
			})

			return res
		}

		d66, err := setupDiscovery(backend.config.EthDiscoveryURLs)
		if err != nil {
			return nil, err
		}

		cfg66 := stack.Config().P2P
		cfg66.NodeDatabase = path.Join(stack.Config().DataDir, "nodes", "eth66")
		server66 := download.NewSentryServer(backend.downloadCtx, d66, readNodeInfo, &cfg66, eth.ETH66)
		backend.sentryServers = append(backend.sentryServers, server66)
		backend.sentries = []direct.SentryClient{direct.NewSentryClientDirect(eth.ETH66, server66)}

		go func() {
			logEvery := time.NewTicker(120 * time.Second)
			defer logEvery.Stop()

			var logItems []interface{}

			for {
				select {
				case <-backend.downloadCtx.Done():
					return
				case <-logEvery.C:
					logItems = logItems[:0]
					for _, srv := range backend.sentryServers {
						logItems = append(logItems, eth.ProtocolToString[srv.Protocol.Version], strconv.Itoa(srv.SimplePeerCount()))
					}
					log.Info("[p2p] GoodPeers", logItems...)
				}
			}
		}()
	}
	backend.downloadServer, err = download.NewControlServer(chainKv, stack.Config().NodeName(), chainConfig, genesis.Hash(), backend.engine, backend.config.NetworkID, backend.sentries, config.BlockDownloaderWindow)
	if err != nil {
		return nil, err
	}
	config.BodyDownloadTimeoutSeconds = 30

	var txPoolRPC txpool_proto.TxpoolServer
	var miningRPC txpool_proto.MiningServer
	if !config.TxPool.Disable {
		cfg := txpool2.DefaultConfig
		cfg.DBDir = path.Join(stack.Config().DataDir, "txpool")
		cfg.PendingSubPoolLimit = int(config.TxPool.GlobalSlots)
		cfg.BaseFeeSubPoolLimit = int(config.TxPool.GlobalBaseFeeQueue)
		cfg.QueuedSubPoolLimit = int(config.TxPool.GlobalQueue)
		cfg.PriceBump = config.TxPool.PriceBump
		cfg.MinFeeCap = config.TxPool.PriceLimit
		cfg.AccountSlots = config.TxPool.AccountSlots
		cfg.LogEvery = 1 * time.Minute
		cfg.CommitEvery = 5 * time.Minute

		//cacheConfig := kvcache.DefaultCoherentCacheConfig
		//cacheConfig.MetricsLabel = "txpool"

		stateDiffClient := direct.NewStateDiffClientDirect(kvRPC)
		backend.newTxs2 = make(chan txpool2.Hashes, 1024)
		//defer close(newTxs)
		backend.txPool2DB, backend.txPool2, backend.txPool2Fetch, backend.txPool2Send, backend.txPool2GrpcServer, err = txpooluitl.AllComponents(
			ctx, cfg, kvcache.NewDummy(), backend.newTxs2, backend.chainDB, backend.sentries, stateDiffClient,
		)
		if err != nil {
			return nil, err
		}
		txPoolRPC = backend.txPool2GrpcServer
	}

	backend.notifyMiningAboutNewTxs = make(chan struct{}, 1)
	backend.quitMining = make(chan struct{})
	backend.miningSealingQuit = make(chan struct{})
	backend.pendingBlocks = make(chan *types.Block, 1)
	backend.minedBlocks = make(chan *types.Block, 1)

	miner := stagedsync.NewMiningState(&config.Miner)
	backend.pendingBlocks = miner.PendingResultCh
	backend.minedBlocks = miner.MiningResultCh
	backend.reverseDownloadCh = make(chan types.Block)
	backend.statusCh = make(chan core.ExecutionStatus)

	var blockReader interfaces.FullBlockReader
	if config.Snapshot.Enabled {
		allSnapshots, err := snapshotsync.OpenAll(config.Snapshot.Dir)
		if err != nil {
			return nil, err
		}
		blockReader = snapshotsync.NewBlockReaderWithSnapshots(allSnapshots)
	} else {
		blockReader = snapshotsync.NewBlockReader()
	}

	mining := stagedsync.New(
		stagedsync.MiningStages(backend.downloadCtx,
			stagedsync.StageMiningCreateBlockCfg(backend.chainDB, miner, *backend.chainConfig, backend.engine, backend.txPool2, backend.txPool2DB, tmpdir),
			stagedsync.StageMiningExecCfg(backend.chainDB, miner, backend.notifications.Events, *backend.chainConfig, backend.engine, &vm.Config{}, tmpdir),
			stagedsync.StageHashStateCfg(backend.chainDB, tmpdir),
			stagedsync.StageTrieCfg(backend.chainDB, false, true, tmpdir, blockReader),
			stagedsync.StageMiningFinishCfg(backend.chainDB, *backend.chainConfig, backend.engine, miner, backend.miningSealingQuit),
		), stagedsync.MiningUnwindOrder, stagedsync.MiningPruneOrder, backend.reverseDownloadCh, backend.statusCh)

	var ethashApi *ethash.API
	if casted, ok := backend.engine.(*ethash.Ethash); ok {
		ethashApi = casted.APIs(nil)[1].Service.(*ethash.API)
	}
<<<<<<< HEAD

	var blockReader interfaces.BlockReader
	if config.Snapshot.Enabled {
		allSnapshots, err := snapshotsync.OpenAll(config.Snapshot.Dir)
		if err != nil {
			return nil, err
		}
		blockReader = snapshotsync.NewBlockReaderWithSnapshots(allSnapshots)
	} else {
		blockReader = snapshotsync.NewBlockReader()
	}
	ethBackendRPC := privateapi.NewEthBackendServer(ctx, backend, backend.chainDB, backend.notifications.Events,
		blockReader, chainConfig, backend.reverseDownloadCh, backend.statusCh)
=======
	ethBackendRPC := privateapi.NewEthBackendServer(ctx, backend, backend.chainDB, backend.notifications.Events, blockReader)
>>>>>>> 57d641b6
	miningRPC = privateapi.NewMiningServer(ctx, backend, ethashApi)
	if stack.Config().PrivateApiAddr != "" {
		var creds credentials.TransportCredentials
		if stack.Config().TLSConnection {
			creds, err = grpcutil.TLS(stack.Config().TLSCACert, stack.Config().TLSCertFile, stack.Config().TLSKeyFile)
			if err != nil {
				return nil, err
			}
		}
		backend.privateAPI, err = privateapi.StartGrpc(
			kvRPC,
			ethBackendRPC,
			txPoolRPC,
			miningRPC,
			stack.Config().PrivateApiAddr,
			stack.Config().PrivateApiRateLimit,
			creds)
		if err != nil {
			return nil, err
		}
	}

	if !config.TxPool.Disable {
		backend.txPool2Fetch.ConnectCore()
		backend.txPool2Fetch.ConnectSentries()
		go txpool2.MainLoop(backend.downloadCtx,
			backend.txPool2DB, backend.chainDB,
			backend.txPool2, backend.newTxs2, backend.txPool2Send, backend.txPool2GrpcServer.NewSlotsStreams,
			func() {
				select {
				case backend.notifyMiningAboutNewTxs <- struct{}{}:
				default:
				}
			})
	}
	go func() {
		defer debug.LogPanic()
		for {
			select {
			case b := <-backend.minedBlocks:
				//p2p
				//backend.downloadServer.BroadcastNewBlock(context.Background(), b, b.Difficulty())
				//rpcdaemon
				if err := miningRPC.(*privateapi.MiningServer).BroadcastMinedBlock(b); err != nil {
					log.Error("txpool rpc mined block broadcast", "err", err)
				}
				if err := backend.downloadServer.Hd.AddMinedBlock(b); err != nil {
					log.Error("add mined block to header downloader", "err", err)
				}
				if err := backend.downloadServer.Bd.AddMinedBlock(b); err != nil {
					log.Error("add mined block to body downloader", "err", err)
				}

			case b := <-backend.pendingBlocks:
				if err := miningRPC.(*privateapi.MiningServer).BroadcastPendingBlock(b); err != nil {
					log.Error("txpool rpc pending block broadcast", "err", err)
				}
			case <-backend.quitMining:
				return
			}
		}
	}()

	if err := backend.StartMining(context.Background(), backend.chainDB, mining, backend.config.Miner, backend.gasPrice, backend.quitMining); err != nil {
		return nil, err
	}

	backend.stagedSync, err = stages2.NewStagedSync(backend.downloadCtx, backend.logger, backend.chainDB, stack.Config().P2P, *config, chainConfig.TerminalTotalDifficulty, backend.downloadServer, tmpdir, backend.notifications.Accumulator, backend.reverseDownloadCh, backend.statusCh)
	if err != nil {
		return nil, err
	}

	emptyBadHash := config.BadBlockHash == common.Hash{}
	if !emptyBadHash {
		var badBlockHeader *types.Header
		if err = chainKv.View(context.Background(), func(tx kv.Tx) error {
			header, hErr := rawdb.ReadHeaderByHash(tx, config.BadBlockHash)
			badBlockHeader = header
			return hErr
		}); err != nil {
			return nil, err
		}

		if badBlockHeader != nil {
			unwindPoint := badBlockHeader.Number.Uint64() - 1
			backend.stagedSync.UnwindTo(unwindPoint, config.BadBlockHash)
		}
	}

	//eth.APIBackend = &EthAPIBackend{stack.Config().ExtRPCEnabled(), stack.Config().AllowUnprotectedTxs, eth, nil}
	gpoParams := config.GPO
	if gpoParams.Default == nil {
		gpoParams.Default = config.Miner.GasPrice
	}
	//eth.APIBackend.gpo = gasprice.NewOracle(eth.APIBackend, gpoParams)

	// Register the backend on the node
	stack.RegisterAPIs(backend.APIs())
	stack.RegisterLifecycle(backend)
	return backend, nil
}

func (s *Ethereum) APIs() []rpc.API {
	return []rpc.API{}
}

func (s *Ethereum) Etherbase() (eb common.Address, err error) {
	s.lock.RLock()
	etherbase := s.etherbase
	s.lock.RUnlock()

	if etherbase != (common.Address{}) {
		return etherbase, nil
	}
	return common.Address{}, fmt.Errorf("etherbase must be explicitly specified")
}

// isLocalBlock checks whether the specified block is mined
// by local miner accounts.
//
// We regard two types of accounts as local miner account: etherbase
// and accounts specified via `txpool.locals` flag.
func (s *Ethereum) isLocalBlock(block *types.Block) bool { //nolint
	s.lock.RLock()
	etherbase := s.etherbase
	s.lock.RUnlock()
	return ethutils.IsLocalBlock(s.engine, etherbase, s.config.TxPool.Locals, block.Header())
}

// shouldPreserve checks whether we should preserve the given block
// during the chain reorg depending on whether the author of block
// is a local account.
func (s *Ethereum) shouldPreserve(block *types.Block) bool { //nolint
	// The reason we need to disable the self-reorg preserving for clique
	// is it can be probable to introduce a deadlock.
	//
	// e.g. If there are 7 available signers
	//
	// r1   A
	// r2     B
	// r3       C
	// r4         D
	// r5   A      [X] F G
	// r6    [X]
	//
	// In the round5, the inturn signer E is offline, so the worst case
	// is A, F and G sign the block of round5 and reject the block of opponents
	// and in the round6, the last available signer B is offline, the whole
	// network is stuck.
	if _, ok := s.engine.(*clique.Clique); ok {
		return false
	}
	return s.isLocalBlock(block)
}

// StartMining starts the miner with the given number of CPU threads. If mining
// is already running, this method adjust the number of threads allowed to use
// and updates the minimum price required by the transaction pool.
func (s *Ethereum) StartMining(ctx context.Context, db kv.RwDB, mining *stagedsync.Sync, cfg params.MiningConfig, gasPrice *uint256.Int, quitCh chan struct{}) error {
	if !cfg.Enabled {
		return nil
	}

	// Configure the local mining address
	eb, err := s.Etherbase()
	if err != nil {
		log.Error("Cannot start mining without etherbase", "err", err)
		return fmt.Errorf("etherbase missing: %w", err)
	}
	if clique, ok := s.engine.(*clique.Clique); ok {
		if cfg.SigKey == nil {
			log.Error("Etherbase account unavailable locally", "err", err)
			return fmt.Errorf("signer missing: %w", err)
		}

		clique.Authorize(eb, func(_ common.Address, mimeType string, message []byte) ([]byte, error) {
			return crypto.Sign(crypto.Keccak256(message), cfg.SigKey)
		})
	}

	if s.chainConfig.ChainID.Uint64() > 10 {
		go func() {
			skipCycleEvery := time.NewTicker(4 * time.Second)
			defer skipCycleEvery.Stop()
			for range skipCycleEvery.C {
				select {
				case s.downloadServer.Hd.SkipCycleHack <- struct{}{}:
				default:
				}
			}
		}()
	}

	go func() {
		defer debug.LogPanic()
		defer close(s.waitForMiningStop)

		mineEvery := time.NewTicker(3 * time.Second)
		defer mineEvery.Stop()

		var works bool
		var hasWork bool
		errc := make(chan error, 1)

		for {
			mineEvery.Reset(3 * time.Second)
			select {
			case <-s.notifyMiningAboutNewTxs:
				hasWork = true
			case <-mineEvery.C:
				hasWork = true
			case err := <-errc:
				works = false
				hasWork = false
				if errors.Is(err, libcommon.ErrStopped) {
					return
				}
				if err != nil {
					log.Warn("mining", "err", err)
				}
			case <-quitCh:
				return
			}

			if !works && hasWork {
				works = true
				go func() { errc <- stages2.MiningStep(ctx, db, mining) }()
			}
		}
	}()

	return nil
}

func (s *Ethereum) IsMining() bool { return s.config.Miner.Enabled }

func (s *Ethereum) ChainKV() kv.RwDB            { return s.chainDB }
func (s *Ethereum) NetVersion() (uint64, error) { return s.networkID, nil }
func (s *Ethereum) NetPeerCount() (uint64, error) {
	var sentryPc uint64 = 0

	log.Trace("sentry", "peer count", sentryPc)
	for _, sc := range s.sentries {
		ctx := context.Background()
		reply, err := sc.PeerCount(ctx, &sentry.PeerCountRequest{})
		if err != nil {
			log.Warn("sentry", "err", err)
			return 0, nil
		}
		sentryPc += reply.Count
	}

	return sentryPc, nil
}

// Protocols returns all the currently configured
// network protocols to start.
func (s *Ethereum) Protocols() []p2p.Protocol {
	var protocols []p2p.Protocol
	for i := range s.sentryServers {
		protocols = append(protocols, s.sentryServers[i].Protocol)
	}
	return protocols
}

// Start implements node.Lifecycle, starting all internal goroutines needed by the
// Ethereum protocol implementation.
func (s *Ethereum) Start() error {
	for i := range s.sentries {
		go func(i int) {
			download.RecvMessageLoop(s.downloadCtx, s.sentries[i], s.downloadServer, nil)
		}(i)
		go func(i int) {
			download.RecvUploadMessageLoop(s.downloadCtx, s.sentries[i], s.downloadServer, nil)
		}(i)
		go func(i int) {
			download.RecvUploadHeadersMessageLoop(s.downloadCtx, s.sentries[i], s.downloadServer, nil)
		}(i)
	}

	go stages2.StageLoop(s.downloadCtx, s.chainDB, s.stagedSync, s.downloadServer.Hd, s.notifications, s.downloadServer.UpdateHead, s.waitForStageLoopStop, s.config.SyncLoopThrottle)

	return nil
}

// Stop implements node.Service, terminating all internal goroutines used by the
// Ethereum protocol.
func (s *Ethereum) Stop() error {
	// Stop all the peer-related stuff first.
	s.downloadCancel()
	if s.privateAPI != nil {
		shutdownDone := make(chan bool)
		go func() {
			defer close(shutdownDone)
			s.privateAPI.GracefulStop()
		}()
		select {
		case <-time.After(1 * time.Second): // shutdown deadline
			s.privateAPI.Stop()
		case <-shutdownDone:
		}
	}
	if s.quitMining != nil {
		close(s.quitMining)
	}

	//s.miner.Stop()
	s.engine.Close()
	<-s.waitForStageLoopStop
	if s.config.Miner.Enabled {
		<-s.waitForMiningStop
	}
	for _, sentryServer := range s.sentryServers {
		sentryServer.Close()
	}
	s.chainDB.Close()
	if s.txPool2DB != nil {
		s.txPool2DB.Close()
	}
	return nil
}<|MERGE_RESOLUTION|>--- conflicted
+++ resolved
@@ -370,23 +370,8 @@
 	if casted, ok := backend.engine.(*ethash.Ethash); ok {
 		ethashApi = casted.APIs(nil)[1].Service.(*ethash.API)
 	}
-<<<<<<< HEAD
-
-	var blockReader interfaces.BlockReader
-	if config.Snapshot.Enabled {
-		allSnapshots, err := snapshotsync.OpenAll(config.Snapshot.Dir)
-		if err != nil {
-			return nil, err
-		}
-		blockReader = snapshotsync.NewBlockReaderWithSnapshots(allSnapshots)
-	} else {
-		blockReader = snapshotsync.NewBlockReader()
-	}
 	ethBackendRPC := privateapi.NewEthBackendServer(ctx, backend, backend.chainDB, backend.notifications.Events,
-		blockReader, chainConfig, backend.reverseDownloadCh, backend.statusCh)
-=======
-	ethBackendRPC := privateapi.NewEthBackendServer(ctx, backend, backend.chainDB, backend.notifications.Events, blockReader)
->>>>>>> 57d641b6
+		blockReader, chainConfig, backend.reverseDownloadCh, backend.statusCh)>>>>>>> devel
 	miningRPC = privateapi.NewMiningServer(ctx, backend, ethashApi)
 	if stack.Config().PrivateApiAddr != "" {
 		var creds credentials.TransportCredentials
